--- conflicted
+++ resolved
@@ -17,11 +17,6 @@
 use mimalloc::MiMalloc;
 use object_store::ClientConfigKey;
 use serde::Serialize;
-<<<<<<< HEAD
-use std::fs::File as StdFile;
-use std::time::Duration;
-use sysinfo::Networks;
-=======
 use std::{
     fs::File,
     io::{BufRead, BufReader},
@@ -30,7 +25,6 @@
 };
 use url::Url;
 use uuid::Uuid;
->>>>>>> 2ac2a582
 
 #[global_allocator]
 static GLOBAL: MiMalloc = MiMalloc;
@@ -125,59 +119,6 @@
 impl Benchmark for ClickBenchBenchmark {
     type Args = ClickBenchBenchmark;
 
-<<<<<<< HEAD
-    let queries = get_query(&args.query_path, args.common.query)?;
-    let ctx = args.common.setup_clickbench_ctx(&args.file).await?;
-
-    let mut benchmark_result = BenchmarkResult {
-        args: args.clone(),
-        results: Vec::new(),
-    };
-
-    std::fs::create_dir_all("benchmark/data/results")?;
-
-    let mut networks = Networks::new_with_refreshed_list();
-    let bench_start_time = Instant::now();
-
-    for (id, query) in queries {
-        let mut query_result = QueryResult::new(id, query.clone());
-        for it in 0..args.common.iteration {
-            info!("Running query {id}: \n{query}");
-
-            args.common.start_trace().await;
-            args.common.start_task_stats().await;
-            args.common.start_flamegraph().await;
-
-            let root = Span::root(
-                format!("clickbench-client-{id}-{it}"),
-                SpanContext::random(),
-            );
-            let _g = root.set_local_parent();
-            let now = Instant::now();
-
-            let starting_timestamp = bench_start_time.elapsed();
-            let (results, physical_plan) = run_query(&ctx, &query).await?;
-            let elapsed = now.elapsed();
-
-            networks.refresh(true);
-            // for mac its lo0 and for linux its lo.
-            let network_info = networks
-                .get("lo0")
-                .or_else(|| networks.get("lo"))
-                .expect("No loopback interface found in networks");
-
-            args.common.stop_flamegraph().await;
-            args.common.stop_trace().await;
-
-            let physical_plan_with_metrics =
-                DisplayableExecutionPlan::with_metrics(physical_plan.as_ref());
-            debug!(
-                "Physical plan: \n{}",
-                physical_plan_with_metrics.indent(true)
-            );
-            let result_str = pretty::pretty_format_batches(&results).unwrap();
-            debug!("Query result: \n{result_str}");
-=======
     fn common_args(&self) -> &CommonBenchmarkArgs {
         &self.common
     }
@@ -185,7 +126,6 @@
     fn args(&self) -> &Self::Args {
         self
     }
->>>>>>> 2ac2a582
 
     #[fastrace::trace]
     async fn setup_context(&self) -> Result<Arc<SessionContext>> {
@@ -231,17 +171,10 @@
             .with_cache_mode(mode)
             .build(session_config)?;
 
-<<<<<<< HEAD
-            args.common.get_cache_stats().await;
-            args.common.stop_task_stats().await;
-
-            let metrics_response = args.common.get_execution_metrics(&physical_plan).await;
-=======
         ctx.register_parquet(table_name, table_url, Default::default())
             .await?;
         Ok(Arc::new(ctx))
     }
->>>>>>> 2ac2a582
 
     async fn get_queries(&self) -> Result<Vec<Query>> {
         let query_path = self.query_path.as_path();
