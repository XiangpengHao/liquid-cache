[package]
name = "liquid-cache-benchmarks"
description = "LiquidCache Benchmarks"
edition = { workspace = true }
publish = false

[dependencies]
tokio-metrics = "0.4.2"
liquid-cache-server = { workspace = true }
liquid-cache-client = { workspace = true }
liquid-cache-parquet = { workspace = true }
liquid-cache-common = { workspace = true }
async-trait = { workspace = true }
futures = { workspace = true }
datafusion = { workspace = true }
tokio = { workspace = true }
log = { workspace = true }
arrow-flight = { workspace = true }
tonic = { workspace = true }
clap = { version = "4.5.38", features = ["derive"] }
url = { workspace = true }
mimalloc = "0.1.46"
serde_json.workspace = true
serde.workspace = true
<<<<<<< HEAD
sysinfo = { version = "0.34.2", default-features = false, features = [
    "network",
=======
sysinfo = { version = "0.35.1", default-features = false, features = [
	"network",
>>>>>>> 2ac2a582
] }
object_store = { workspace = true, features = ["http"] }
bytes = { workspace = true }
prost = { workspace = true }
fsst-rs = "0.5.2"
parquet = { workspace = true }
fastrace = { version = "0.7.9", features = ["enable"] }
fastrace-tonic = { workspace = true }
fastrace-opentelemetry = "0.10"
opentelemetry = "0.29.1"
opentelemetry_sdk = "0.29.0"
opentelemetry-otlp = { version = "0.29.0", features = ["trace", "grpc-tonic"] }
tower = "0.5.2"
<<<<<<< HEAD

# Use official logforth after: https://github.com/fast/logforth/issues/125
logforth = { git = "https://github.com/XiangpengHao/logforth.git", features = [
    "opentelemetry",
] }
=======
logforth = { version = "0.25.0", features = ["opentelemetry"] }
>>>>>>> 2ac2a582
reqwest = { version = "0.12.15", default-features = false, features = ["json"] }
uuid = { version = "1.13.0", features = ["v4"] }

[[bin]]
name = "clickbench_client"
path = "clickbench/clickbench_client.rs"

[[bin]]
name = "tpch_client"
path = "tpch/tpch_client.rs"

[[bin]]
name = "bench_server"
path = "bench_server.rs"<|MERGE_RESOLUTION|>--- conflicted
+++ resolved
@@ -22,13 +22,8 @@
 mimalloc = "0.1.46"
 serde_json.workspace = true
 serde.workspace = true
-<<<<<<< HEAD
-sysinfo = { version = "0.34.2", default-features = false, features = [
-    "network",
-=======
 sysinfo = { version = "0.35.1", default-features = false, features = [
 	"network",
->>>>>>> 2ac2a582
 ] }
 object_store = { workspace = true, features = ["http"] }
 bytes = { workspace = true }
@@ -42,15 +37,7 @@
 opentelemetry_sdk = "0.29.0"
 opentelemetry-otlp = { version = "0.29.0", features = ["trace", "grpc-tonic"] }
 tower = "0.5.2"
-<<<<<<< HEAD
-
-# Use official logforth after: https://github.com/fast/logforth/issues/125
-logforth = { git = "https://github.com/XiangpengHao/logforth.git", features = [
-    "opentelemetry",
-] }
-=======
 logforth = { version = "0.25.0", features = ["opentelemetry"] }
->>>>>>> 2ac2a582
 reqwest = { version = "0.12.15", default-features = false, features = ["json"] }
 uuid = { version = "1.13.0", features = ["v4"] }
 
