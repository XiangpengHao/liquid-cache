use crate::{
    BenchmarkResult, CommonBenchmarkArgs, IterationResult, Query, QueryResult, setup_observability,
};
use datafusion::{
    arrow::{array::RecordBatch, util::pretty},
    error::Result,
    physical_plan::display::DisplayableExecutionPlan,
    prelude::SessionContext,
};
use fastrace::prelude::*;
use log::{debug, info};
use serde::Serialize;
use std::{fs::File, sync::Arc, time::Instant};
use sysinfo::Networks;
use uuid::Uuid;

/// Trait that benchmarks must implement
#[allow(async_fn_in_trait)]
pub trait Benchmark: Serialize + Clone {
    type Args: Serialize + Clone;

    /// Get the common benchmark arguments
    fn common_args(&self) -> &CommonBenchmarkArgs;

    /// Get the benchmark-specific arguments
    fn args(&self) -> &Self::Args;

    /// Setup the session context for this benchmark
    async fn setup_context(&self) -> Result<Arc<SessionContext>>;

    /// Get all queries to run for this benchmark
    async fn get_queries(&self) -> Result<Vec<Query>>;

    /// Validate query results against expected answers (optional)
    async fn validate_result(&self, query: &Query, results: &[RecordBatch]) -> Result<()>;

    /// Custom query execution logic (optional, for special cases like TPCH Q15)
    async fn execute_query(
        &self,
        ctx: &Arc<SessionContext>,
        query: &Query,
    ) -> Result<(
        Vec<RecordBatch>,
        Arc<dyn datafusion::physical_plan::ExecutionPlan>,
        Vec<Uuid>,
    )>;

    /// Get the benchmark name for tracing
    fn benchmark_name(&self) -> &'static str;
}

/// Generic benchmark runner that handles the common execution logic
pub struct BenchmarkRunner;

impl BenchmarkRunner {
    /// Run a benchmark using the provided benchmark implementation
    pub async fn run<B: Benchmark>(benchmark: B) -> Result<BenchmarkResult<B::Args>> {
        let common = benchmark.common_args();

        setup_observability(
            benchmark.benchmark_name(),
            opentelemetry::trace::SpanKind::Client,
            common.openobserve_auth.as_deref(),
        );

        let ctx = benchmark.setup_context().await?;
        let queries = benchmark.get_queries().await?;
        let queries = if let Some(query) = common.query {
            vec![queries.into_iter().find(|q| q.id == query).unwrap()]
        } else {
            queries
        };

        let mut benchmark_result = BenchmarkResult {
            args: benchmark.args().clone(),
            results: Vec::new(),
        };

        std::fs::create_dir_all("benchmark/data/results")?;

        let mut networks = Networks::new_with_refreshed_list();
        let bench_start_time = Instant::now();

        for query in queries {
            let mut query_result = QueryResult::new(query.id, query.sql.clone());

            for it in 0..common.iteration {
                let iteration_result = Self::run_single_iteration(
                    &benchmark,
                    &ctx,
                    &query,
                    it,
                    &mut networks,
                    bench_start_time,
                )
                .await?;

                query_result.add(iteration_result);
            }

            if common.reset_cache {
                common.reset_cache().await?;
            }

            benchmark_result.results.push(query_result);
        }

        if let Some(output_path) = &common.output {
            let output_file = File::create(output_path)?;
            serde_json::to_writer_pretty(output_file, &benchmark_result).unwrap();
        }

        fastrace::flush();
        Ok(benchmark_result)
    }

    async fn run_single_iteration<B: Benchmark>(
        benchmark: &B,
        ctx: &Arc<SessionContext>,
        query: &Query,
        iteration: u32,
        networks: &mut Networks,
        bench_start_time: Instant,
    ) -> Result<IterationResult> {
        let common = benchmark.common_args();

        info!("Running query {}: \n{}", query.id, query.sql);

        common.start_trace().await;
        common.start_flamegraph().await;
        common.start_task_stats().await;

        let root = Span::root(
            format!("{}-{}-{}", benchmark.benchmark_name(), query.id, iteration),
            SpanContext::random(),
        );
        let _g = root.set_local_parent();

        let now = Instant::now();
        let starting_timestamp = bench_start_time.elapsed();

        let (results, physical_plan, plan_uuid) = benchmark.execute_query(ctx, query).await?;
        let elapsed = now.elapsed();

        networks.refresh(true);
        let network_info = networks
            .get("lo0")
            .or_else(|| networks.get("lo"))
            .expect("No loopback interface found in networks");

<<<<<<< HEAD
        common.stop_task_stats().await;
        let flamegraph = if let Some(plan_uuid) = plan_uuid {
            common.stop_flamegraph(&plan_uuid).await
=======
        let flamegraph = if !plan_uuid.is_empty() {
            common.stop_flamegraph().await
>>>>>>> a295a587
        } else {
            None
        };
        common.stop_trace().await;

        let physical_plan_with_metrics =
            DisplayableExecutionPlan::with_metrics(physical_plan.as_ref());
        debug!(
            "Physical plan: \n{}",
            physical_plan_with_metrics.indent(true)
        );
        let result_str = pretty::pretty_format_batches(&results).unwrap();
        debug!("Query result: \n{result_str}");

        benchmark.validate_result(query, &results).await?;

        common.get_cache_stats().await;
        let network_traffic = network_info.received();

        if !plan_uuid.is_empty() {
            common
                .set_execution_stats(
                    plan_uuid,
                    flamegraph,
                    format!("{}-q{}-{}", benchmark.benchmark_name(), query.id, iteration),
                    network_traffic,
                    elapsed.as_millis() as u64,
                    query.sql.clone(),
                )
                .await;
        }

        let metrics_response = common.get_execution_metrics(&physical_plan).await;

        let result = IterationResult {
            network_traffic,
            time_millis: elapsed.as_millis() as u64,
            cache_cpu_time: metrics_response.pushdown_eval_time,
            cache_memory_usage: metrics_response.cache_memory_usage,
            liquid_cache_usage: metrics_response.liquid_cache_usage,
            starting_timestamp,
        };

        result.log();
        Ok(result)
    }
}<|MERGE_RESOLUTION|>--- conflicted
+++ resolved
@@ -148,14 +148,9 @@
             .or_else(|| networks.get("lo"))
             .expect("No loopback interface found in networks");
 
-<<<<<<< HEAD
         common.stop_task_stats().await;
-        let flamegraph = if let Some(plan_uuid) = plan_uuid {
-            common.stop_flamegraph(&plan_uuid).await
-=======
         let flamegraph = if !plan_uuid.is_empty() {
             common.stop_flamegraph().await
->>>>>>> a295a587
         } else {
             None
         };
