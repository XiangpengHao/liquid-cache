[package]
name = "liquid-cache-parquet"
version = { workspace = true }
edition = { workspace = true }
license = { workspace = true }
readme = { workspace = true }
description = { workspace = true }
repository = { workspace = true }

[dependencies]
arrow = { workspace = true }
clap = { version = "4.5.34", features = ["derive"] }
arrow-schema = { workspace = true }
parquet = { workspace = true }
datafusion = { workspace = true }
async-trait = { workspace = true }
futures = { workspace = true }
tokio = { workspace = true }
url = { workspace = true }
ahash = { workspace = true }
fsst-rs = "0.5.2"
serde = { workspace = true }
bytes = { workspace = true }
log = { workspace = true }
object_store = { workspace = true }
itertools = { workspace = true }
fastlanes = "0.1.8"
num-traits = "0.2.19"
zerocopy = { version = "0.8.24", features = ["derive"] }
liquid-cache-common = { workspace = true }
fastrace = { workspace = true }
fastrace-futures = { workspace = true }
<<<<<<< HEAD
csv = "1.3.1"
=======
congee = { workspace = true }
>>>>>>> 4af8d1d7

[dev-dependencies]
tempfile = "3.19.1"
criterion = "0.5.1"
rand = "0.9.0"
shuttle = "0.8.0"
tracing-subscriber = "0.3.19"
paste = "1.0.14"

[features]
shuttle = []


[[bench]]
name = "bitpacking"
path = "bench/bitpacking.rs"
harness = false

[[bench]]
name = "liquid_float_array"
harness = false
path = "bench/liquid_float_array.rs"


[[bin]]
name = "bench_eviction"
path = "bench/bench_eviction.rs"

[[bench]]
name = "fsstarray"
path = "bench/fsstarray.rs"
harness = false<|MERGE_RESOLUTION|>--- conflicted
+++ resolved
@@ -30,11 +30,8 @@
 liquid-cache-common = { workspace = true }
 fastrace = { workspace = true }
 fastrace-futures = { workspace = true }
-<<<<<<< HEAD
 csv = "1.3.1"
-=======
 congee = { workspace = true }
->>>>>>> 4af8d1d7
 
 [dev-dependencies]
 tempfile = "3.19.1"
