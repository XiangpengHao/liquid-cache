--- conflicted
+++ resolved
@@ -16,20 +16,12 @@
     arrow::{
         ParquetRecordBatchStreamBuilder, ProjectionMask,
         arrow_reader::{ArrowPredicate, ArrowReaderMetadata, ArrowReaderOptions},
-<<<<<<< HEAD
         async_reader::AsyncFileReader,
     },
     errors::ParquetError,
     file::metadata::{ParquetMetaData, ParquetMetaDataReader},
 };
 use std::{ops::Range, sync::Arc};
-=======
-    },
-    file::{metadata::ParquetMetaData, properties::WriterProperties},
-};
-use std::sync::Arc;
-use tempfile::NamedTempFile;
->>>>>>> d09e32fd
 
 use crate::{
     LiquidCacheMode, LiquidPredicate,
@@ -287,27 +279,9 @@
 
 async fn get_test_reader() -> (LiquidStreamBuilder, NamedTempFile) {
     let file = generate_test_parquet();
-<<<<<<< HEAD
     let data = Bytes::from(file);
     let mut async_reader = TestReader::new_dyn(data);
-=======
-    let object_store = Arc::new(object_store::local::LocalFileSystem::new());
-
-    let file_metadata = file.as_file().metadata().unwrap();
-    let object_meta = ObjectMeta {
-        location: object_store::path::Path::from_filesystem_path(file.path()).unwrap(),
-        size: file_metadata.len() as usize,
-        last_modified: file_metadata.modified().unwrap().into(),
-        e_tag: None,
-        version: None,
-    };
-
-    let metrics = ExecutionPlanMetricsSet::new();
-    let reader_factory = CachedMetaReaderFactory::new(object_store);
-    let mut async_reader =
-        reader_factory.create_liquid_reader(0, object_meta.into(), None, &metrics);
->>>>>>> d09e32fd
-
+  
     let metadata = ArrowReaderMetadata::load_async(&mut async_reader, Default::default())
         .await
         .unwrap();
@@ -331,13 +305,8 @@
 
     let metadata = &liquid_builder.metadata;
     assert_eq!(metadata.num_row_groups(), 2);
-<<<<<<< HEAD
     assert_eq!(metadata.file_metadata().num_rows(), 8192 * 3 + 10);
     liquid_builder
-=======
-    assert_eq!(metadata.file_metadata().num_rows(), 8192 * 2 * 2);
-    (liquid_builder, file)
->>>>>>> d09e32fd
 }
 
 /// We could directly assert_eq!(left, right) but this is more debugging friendly
