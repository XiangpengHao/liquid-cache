use crate::{
    LiquidCacheMode, LiquidPredicate,
    cache::LiquidCachedFile,
    liquid_array::LiquidArrayRef,
    reader::{
        plantime::{
            CachedMetaReaderFactory, coerce_to_parquet_reader_types,
            transform_to_liquid_cache_types,
        },
        runtime::{ArrowReaderBuilderBridge, LiquidRowFilter, LiquidStreamBuilder},
    },
};
use arrow::{
    array::{AsArray, BooleanArray, BooleanBuilder},
    buffer::BooleanBuffer,
    compute::filter,
    datatypes::{
        DataType, Field, Int8Type, Int16Type, Int32Type, Int64Type, Schema, UInt8Type, UInt16Type,
        UInt32Type, UInt64Type,
    },
    record_batch::RecordBatch,
};
use arrow_schema::{ArrowError, SchemaRef};
use datafusion::physical_plan::metrics::ExecutionPlanMetricsSet;
use futures::StreamExt;
use object_store::ObjectMeta;
use parquet::{
    arrow::{
        ParquetRecordBatchStreamBuilder, ProjectionMask,
        arrow_reader::{ArrowPredicate, ArrowReaderMetadata, ArrowReaderOptions},
    },
    file::metadata::ParquetMetaData,
};
use std::{fs::File, sync::Arc};

<<<<<<< HEAD
const TEST_FILE_PATH: &str = "../../benchmark/data/nano_hits.parquet";
=======
use crate::{
    LiquidCacheMode, LiquidPredicate,
    cache::LiquidCachedFile,
    liquid_array::LiquidArrayRef,
    reader::{
        plantime::{CachedMetaReaderFactory, transform_to_liquid_cache_types},
        runtime::{ArrowReaderBuilderBridge, LiquidRowFilter, LiquidStreamBuilder},
    },
};
>>>>>>> 50fa1953

fn test_output_schema() -> SchemaRef {
    let file = File::open(TEST_FILE_PATH).unwrap();
    let builder = ArrowReaderMetadata::load(&file, Default::default()).unwrap();
    let schema = builder.schema().clone();
    Arc::new(transform_to_liquid_cache_types(schema.as_ref()))
}

pub fn generate_test_parquet() -> (File, String) {
    return (
        File::open(TEST_FILE_PATH).unwrap(),
        TEST_FILE_PATH.to_string(),
    );
}

async fn create_record_batch(batch_size: usize, i: usize) -> RecordBatch {
    let (mut reader, _) = get_test_reader().await;
    reader.batch_size = batch_size;
    let reader = reader
        .build(Arc::new(LiquidCachedFile::new(
            LiquidCacheMode::InMemoryLiquid {
                transcode_in_background: false,
            },
            batch_size,
        )))
        .unwrap();

    let mut batches = reader.collect::<Vec<_>>().await;
    let batch = batches.remove(i).unwrap();
    return batch;
}

async fn get_test_reader() -> (LiquidStreamBuilder, File) {
    let (file, path) = generate_test_parquet();
    let object_store = Arc::new(object_store::local::LocalFileSystem::new());

    let file_metadata = file.metadata().unwrap();
    let object_meta = ObjectMeta {
        location: object_store::path::Path::from_filesystem_path(path).unwrap(),
        size: file_metadata.len() as usize,
        last_modified: file_metadata.modified().unwrap().into(),
        e_tag: None,
        version: None,
    };

    let metrics = ExecutionPlanMetricsSet::new();
    let reader_factory = CachedMetaReaderFactory::new(object_store);
    let mut async_reader =
        reader_factory.create_liquid_reader(0, object_meta.into(), None, &metrics);

    let metadata = ArrowReaderMetadata::load_async(&mut async_reader, Default::default())
        .await
        .unwrap();
    let schema = Arc::clone(metadata.schema());

    let reader_schema = Arc::new(transform_to_liquid_cache_types(&schema));

    let options = ArrowReaderOptions::new().with_schema(Arc::clone(&reader_schema));
    let metadata = ArrowReaderMetadata::try_new(Arc::clone(metadata.metadata()), options).unwrap();

    let builder = ParquetRecordBatchStreamBuilder::new_with_metadata(async_reader, metadata)
        .with_batch_size(8192);

    let liquid_builder =
        unsafe { ArrowReaderBuilderBridge::from_parquet(builder).into_liquid_builder() };

    let metadata = &liquid_builder.metadata;
    assert_eq!(metadata.num_row_groups(), 2);
    assert_eq!(metadata.file_metadata().num_rows(), 8192 * 3 + 10);
    (liquid_builder, file)
}

/// We could directly assert_eq!(left, right) but this is more debugging friendly
fn assert_batch_eq(left: &RecordBatch, right: &RecordBatch) {
    assert_eq!(left.num_rows(), right.num_rows());
    assert_eq!(left.columns().len(), right.columns().len());
    for (c_l, c_r) in left.columns().iter().zip(right.columns().iter()) {
        let casted = arrow::compute::cast(c_l, c_r.data_type()).unwrap();
        assert_eq!(&casted, c_r);
    }
}

#[tokio::test]
async fn basic_stuff() {
    let (builder, _file) = get_test_reader().await;
    let batch_size = builder.batch_size;
    let liquid_cache = LiquidCachedFile::new(
        LiquidCacheMode::InMemoryLiquid {
            transcode_in_background: false,
        },
        batch_size,
    );
    let reader = builder.build(Arc::new(liquid_cache)).unwrap();

    let schema = &reader.schema;
    assert_eq!(schema.as_ref(), test_output_schema().as_ref());

    let batches = reader
        .collect::<Vec<_>>()
        .await
        .into_iter()
        .map(|batch| batch.unwrap())
        .collect::<Vec<_>>();

    for (i, batch) in batches.iter().enumerate() {
        let expected = create_record_batch(batch_size, i).await;
        assert_batch_eq(&expected, batch);
    }
}

#[tokio::test]
async fn test_reading_with_projection() {
    let column_projections = vec![0, 3, 6, 8];
    let (mut builder, _file) = get_test_reader().await;
    builder.projection = ProjectionMask::roots(
        builder.metadata.file_metadata().schema_descr(),
        column_projections.iter().cloned(),
    );
    let batch_size = builder.batch_size;
    let liquid_cache = LiquidCachedFile::new(
        LiquidCacheMode::InMemoryLiquid {
            transcode_in_background: false,
        },
        batch_size,
    );
    let reader = builder.build(Arc::new(liquid_cache)).unwrap();

    let batches = reader
        .collect::<Vec<_>>()
        .await
        .into_iter()
        .map(|batch| batch.unwrap())
        .collect::<Vec<_>>();

    for (i, batch) in batches.iter().enumerate() {
        let expected = create_record_batch(batch_size, i)
            .await
            .project(&column_projections)
            .unwrap();
        assert_batch_eq(&expected, batch);
    }
}

#[tokio::test]
async fn test_reading_warm() {
    let column_projections = vec![0, 3, 6, 8];
    let (mut builder, _file) = get_test_reader().await;
    let batch_size = builder.batch_size;
    let liquid_cache = Arc::new(LiquidCachedFile::new(
        LiquidCacheMode::InMemoryLiquid {
            transcode_in_background: false,
        },
        batch_size,
    ));
    builder.projection = ProjectionMask::roots(
        builder.metadata.file_metadata().schema_descr(),
        column_projections.iter().cloned(),
    );
    let reader = builder.build(liquid_cache.clone()).unwrap();
    let _batches = reader.collect::<Vec<_>>().await;

    let (mut builder, _file) = get_test_reader().await;
    builder.projection = ProjectionMask::roots(
        builder.metadata.file_metadata().schema_descr(),
        column_projections.iter().cloned(),
    );
    let reader = builder.build(liquid_cache.clone()).unwrap();

    let batches = reader
        .collect::<Vec<_>>()
        .await
        .into_iter()
        .map(|batch| batch.unwrap())
        .collect::<Vec<_>>();

    for (i, batch) in batches.iter().enumerate() {
        let expected = create_record_batch(batch_size, i)
            .await
            .project(&column_projections)
            .unwrap();
        assert_batch_eq(&expected, batch);
    }
}

struct TestPredicate {
    projection_mask: ProjectionMask,
    strategy: FilterStrategy,
}

impl TestPredicate {
    fn new(parquet_meta: &ParquetMetaData, column_id: usize, strategy: FilterStrategy) -> Self {
        Self {
            projection_mask: ProjectionMask::roots(parquet_meta.file_metadata().schema_descr(), [
                column_id,
            ]),
            strategy,
        }
    }
}

impl LiquidPredicate for TestPredicate {
    fn evaluate_liquid(&mut self, array: &LiquidArrayRef) -> Result<BooleanArray, ArrowError> {
        let batch = array.to_arrow_array();

        let schema = Schema::new(vec![Field::new(
            "_",
            batch.data_type().clone(),
            batch.is_nullable(),
        )]);
        let batch = RecordBatch::try_new(Arc::new(schema), vec![Arc::new(batch)]).unwrap();
        self.evaluate(batch)
    }
}

impl ArrowPredicate for TestPredicate {
    fn evaluate(&mut self, batch: RecordBatch) -> Result<BooleanArray, ArrowError> {
        assert_eq!(batch.num_columns(), 1);
        let column = batch.column(0);

        let mut builder = BooleanBuilder::new();

        // A helper macro to reduce code duplication:
        macro_rules! filter_values {
            ($ARRAY:ty, $CAST:ty) => {{
                let typed = column.as_primitive::<$CAST>();
                for v in typed {
                    match v {
                        Some(v) => {
                            let v = v as i64;
                            let keep = match self.strategy {
                                FilterStrategy::NoOdd => v % 2 == 0,
                                FilterStrategy::NoSmallerThan(min) => v >= min,
                                FilterStrategy::NoLargerThan(max) => v <= max,
                            };
                            builder.append_value(keep);
                        }
                        None => builder.append_null(),
                    }
                }
            }};
        }

        match column.data_type() {
            DataType::Int8 => filter_values!(Int8Array, Int8Type),
            DataType::Int16 => filter_values!(Int16Array, Int16Type),
            DataType::Int32 => filter_values!(Int32Array, Int32Type),
            DataType::Int64 => filter_values!(Int64Array, Int64Type),
            DataType::UInt8 => filter_values!(UInt8Array, UInt8Type),
            DataType::UInt16 => filter_values!(UInt16Array, UInt16Type),
            DataType::UInt32 => filter_values!(UInt32Array, UInt32Type),
            DataType::UInt64 => filter_values!(UInt64Array, UInt64Type),
            _ => panic!("not supported {:?}", column.data_type()),
        }

        Ok(builder.finish())
    }

    fn projection(&self) -> &ProjectionMask {
        &self.projection_mask
    }
}

enum FilterStrategy {
    NoOdd,
    NoSmallerThan(i64),
    NoLargerThan(i64),
}

#[tokio::test]
async fn test_reading_with_filter() {
    let projection = vec![0, 3, 5, 6, 8];
    let (mut builder, _file) = get_test_reader().await;
    let batch_size = builder.batch_size;

    builder.projection = ProjectionMask::roots(
        builder.metadata.file_metadata().schema_descr(),
        projection.iter().cloned(),
    );

    fn get_filters(metadata: &ParquetMetaData) -> Vec<Box<dyn LiquidPredicate>> {
        let filter1 = TestPredicate::new(metadata, 0, FilterStrategy::NoOdd);
        let filter2 = TestPredicate::new(metadata, 5, FilterStrategy::NoSmallerThan(10_000));
        let filter3 = TestPredicate::new(metadata, 6, FilterStrategy::NoLargerThan(20_000));
        let filters = vec![
            Box::new(filter1) as Box<dyn LiquidPredicate>,
            Box::new(filter2),
            Box::new(filter3),
        ];
        filters
    }
    builder.filter = Some(LiquidRowFilter::new(get_filters(&builder.metadata)));

    let liquid_cache = Arc::new(LiquidCachedFile::new(
        LiquidCacheMode::InMemoryLiquid {
            transcode_in_background: false,
        },
        batch_size,
    ));

    let reader = builder.build(liquid_cache.clone()).unwrap();

    let batches = reader
        .collect::<Vec<_>>()
        .await
        .into_iter()
        .map(|batch| batch.unwrap())
        .collect::<Vec<_>>();

    for (i, batch) in batches.iter().enumerate() {
        let expected = create_record_batch(batch_size, i)
            .await
            .project(&projection)
            .unwrap();

        let col_i64 = expected.column(0).as_primitive::<Int64Type>();
        let mask1 = BooleanBuffer::from_iter(
            col_i64
                .iter()
                .map(|val| val.map(|v| v % 2 == 0).unwrap_or(false)),
        );

        // 1373872581 is the average value of that column
        let col_i32 = expected.column(4).as_primitive::<Int32Type>();
        let mask2 = BooleanBuffer::from_iter(
            col_i32
                .iter()
                .map(|val| val.map(|v| v <= 1373872581).unwrap_or(false)),
        );

        let combined_mask = &mask1 & &mask2;

        let expected = filter_record_batch(&expected, combined_mask);

        assert_batch_eq(&expected, batch);
    }

    // now run again with the same cache
    let (mut builder, _file) = get_test_reader().await;
    builder.projection = ProjectionMask::roots(
        builder.metadata.file_metadata().schema_descr(),
        projection.iter().cloned(),
    );
    builder.filter = Some(LiquidRowFilter::new(get_filters(&builder.metadata)));
    let reader = builder.build(liquid_cache.clone()).unwrap();
    let warm_batches = reader
        .collect::<Vec<_>>()
        .await
        .into_iter()
        .map(|batch| batch.unwrap())
        .collect::<Vec<_>>();
    assert_eq!(batches.len(), warm_batches.len());
    for (batch, warm_batch) in batches.iter().zip(warm_batches.iter()) {
        assert_batch_eq(&batch, &warm_batch);
    }
}

fn filter_record_batch(batch: &RecordBatch, mask: BooleanBuffer) -> RecordBatch {
    let mask = BooleanArray::new(mask, None);
    let filtered_columns = batch
        .columns()
        .iter()
        .map(|col| filter(col, &mask).unwrap())
        .collect::<Vec<_>>();

    RecordBatch::try_new(batch.schema(), filtered_columns).unwrap()
}<|MERGE_RESOLUTION|>--- conflicted
+++ resolved
@@ -3,10 +3,7 @@
     cache::LiquidCachedFile,
     liquid_array::LiquidArrayRef,
     reader::{
-        plantime::{
-            CachedMetaReaderFactory, coerce_to_parquet_reader_types,
-            transform_to_liquid_cache_types,
-        },
+        plantime::{CachedMetaReaderFactory, transform_to_liquid_cache_types},
         runtime::{ArrowReaderBuilderBridge, LiquidRowFilter, LiquidStreamBuilder},
     },
 };
@@ -33,19 +30,7 @@
 };
 use std::{fs::File, sync::Arc};
 
-<<<<<<< HEAD
 const TEST_FILE_PATH: &str = "../../benchmark/data/nano_hits.parquet";
-=======
-use crate::{
-    LiquidCacheMode, LiquidPredicate,
-    cache::LiquidCachedFile,
-    liquid_array::LiquidArrayRef,
-    reader::{
-        plantime::{CachedMetaReaderFactory, transform_to_liquid_cache_types},
-        runtime::{ArrowReaderBuilderBridge, LiquidRowFilter, LiquidStreamBuilder},
-    },
-};
->>>>>>> 50fa1953
 
 fn test_output_schema() -> SchemaRef {
     let file = File::open(TEST_FILE_PATH).unwrap();
