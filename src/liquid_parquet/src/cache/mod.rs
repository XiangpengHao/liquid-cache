--- conflicted
+++ resolved
@@ -9,14 +9,8 @@
 use std::sync::{Arc, LazyLock, Mutex, RwLock};
 use tokio::runtime::Runtime;
 mod stats;
-<<<<<<< HEAD
-=======
-
+use super::liquid_array::{LiquidArrayRef, LiquidByteArray, LiquidPrimitiveArray};
 use crate::{ABLATION_STUDY_MODE, AblationStudyMode, LiquidPredicate};
-
->>>>>>> 0bf283fc
-use super::liquid_array::{LiquidArrayRef, LiquidByteArray, LiquidPrimitiveArray};
-use crate::LiquidPredicate;
 use arrow::array::types::{
     Int8Type as ArrowInt8Type, Int16Type as ArrowInt16Type, Int32Type as ArrowInt32Type,
     Int64Type as ArrowInt64Type, UInt8Type as ArrowUInt8Type, UInt16Type as ArrowUInt16Type,
@@ -175,15 +169,6 @@
                 let (buffer, _) = predicate_filter.into_parts();
                 Some(Ok(buffer))
             }
-<<<<<<< HEAD
-            CachedBatch::LiquidMemory(array) => {
-                let boolean_array = BooleanArray::new(selection.clone(), None);
-                let filtered = array.filter(&boolean_array);
-                let boolean_array = predicate.evaluate_liquid(&filtered).unwrap();
-                let (buffer, _) = boolean_array.into_parts();
-                Some(Ok(buffer))
-            }
-=======
             CachedBatch::LiquidMemory(array) => match ABLATION_STUDY_MODE {
                 AblationStudyMode::FullDecoding => {
                     let boolean_array = BooleanArray::new(selection.clone(), None);
@@ -213,8 +198,6 @@
                     Some(Ok(buffer))
                 }
             },
-            _ => todo!(),
->>>>>>> 0bf283fc
         }
     }
 
@@ -233,23 +216,6 @@
                 let filtered = arrow::compute::filter(array, filter).unwrap();
                 Some(filtered)
             }
-<<<<<<< HEAD
-            CachedBatch::LiquidMemory(array) => {
-                let filtered = array.filter(filter);
-                Some(filtered.to_best_arrow_array())
-            }
-=======
-            CachedBatch::ArrowDisk(range) => {
-                let file = std::fs::File::open(ARROW_DISK_CACHE_PATH).ok()?;
-                let ranged_file = RangedFile::new(file, range.clone()).ok()?;
-
-                let reader = std::io::BufReader::new(ranged_file);
-                let mut arrow_reader = FileReader::try_new(reader, None).ok()?;
-                let batch = arrow_reader.next().unwrap().unwrap();
-                let array = batch.column(0);
-                let filtered = arrow::compute::filter(&array, filter).unwrap();
-                Some(filtered)
-            }
             CachedBatch::LiquidMemory(array) => match ABLATION_STUDY_MODE {
                 AblationStudyMode::FullDecoding => {
                     let arrow = array.to_arrow_array();
@@ -261,7 +227,6 @@
                     Some(filtered.to_best_arrow_array())
                 }
             },
->>>>>>> 0bf283fc
         }
     }
 
