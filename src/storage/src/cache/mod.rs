//! Cache layer for liquid cache.

mod budget;
pub mod cache_policies;
mod cached_batch;
mod core;
mod index;
<<<<<<< HEAD
#[cfg(target_os = "linux")]
mod io;
mod stats;
#[cfg(not(target_os = "linux"))]
mod io {}
pub mod cache_policies;
#[cfg(target_os = "linux")]
pub mod io_backend;
pub mod io_state;
=======
>>>>>>> e54fe731
pub mod squeeze_policies;
mod stats;
mod tracer;
mod transcode;
mod utils;

pub use cache_policies::CachePolicy;
pub use cached_batch::{CachedBatch, CachedBatchType, GetWithPredicateResult};
pub use core::{BlockingIoContext, DefaultIoContext, IoContext};
pub use core::{CacheStorage, CacheStorageBuilder};
pub use stats::{CacheStats, RuntimeStats, RuntimeStatsSnapshot};
pub use transcode::transcode_liquid_inner;
pub use utils::{EntryID, LiquidCompressorStates};<|MERGE_RESOLUTION|>--- conflicted
+++ resolved
@@ -5,18 +5,7 @@
 mod cached_batch;
 mod core;
 mod index;
-<<<<<<< HEAD
-#[cfg(target_os = "linux")]
-mod io;
-mod stats;
-#[cfg(not(target_os = "linux"))]
-mod io {}
-pub mod cache_policies;
-#[cfg(target_os = "linux")]
 pub mod io_backend;
-pub mod io_state;
-=======
->>>>>>> e54fe731
 pub mod squeeze_policies;
 mod stats;
 mod tracer;
