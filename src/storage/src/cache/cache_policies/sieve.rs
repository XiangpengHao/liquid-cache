--- conflicted
+++ resolved
@@ -288,15 +288,8 @@
         store.insert(entry_id1, create_test_arrow_array(100)).await;
         store.insert(entry_id2, create_test_arrow_array(100)).await;
         store.insert(entry_id3, create_test_arrow_array(100)).await;
-<<<<<<< HEAD
-
-        assert!(store.get(&entry_id1).is_some());
-        assert!(store.get(&entry_id2).is_some());
-        assert!(store.get(&entry_id3).is_some());
-=======
         assert!(store.index().get(&entry_id1).is_some());
         assert!(store.index().get(&entry_id2).is_some());
         assert!(store.index().get(&entry_id3).is_some());
->>>>>>> e54fe731
     }
 }