use arrow::array::ArrayRef;
use arrow::buffer::BooleanBuffer;
use arrow_schema::ArrowError;
use datafusion::physical_plan::PhysicalExpr;
use std::path::PathBuf;
use std::{fmt::Debug, path::Path};

use super::{
    budget::BudgetAccounting,
    cache_policies::CachePolicy,
    cached_batch::{CachedBatch, CachedBatchType, GetWithPredicateResult},
    tracer::CacheTracer,
    utils::CacheConfig,
};
use crate::cache::squeeze_policies::{SqueezePolicy, TranscodeSqueezeEvict};
use crate::cache::stats::{CacheStats, RuntimeStats};
use crate::cache::utils::{LiquidCompressorStates, arrow_to_bytes};
use crate::cache::{index::ArtIndex, utils::EntryID};
use crate::cache_policies::LiquidPolicy;
use crate::sync::Arc;

use bytes::Bytes;
use std::ops::Range;

/// A trait for objects that can handle IO operations for the cache.
#[async_trait::async_trait]
pub trait IoContext: Debug + Send + Sync {
    /// Get the base directory for the cache eviction, i.e., evicted data will be written to this directory.
    fn base_dir(&self) -> &Path;

    /// Get the compressor for an entry.
    fn get_compressor(&self, entry_id: &EntryID) -> Arc<LiquidCompressorStates>;

    /// Get the path to the arrow file for an entry.
    fn arrow_path(&self, entry_id: &EntryID) -> PathBuf;

    /// Get the path to the liquid file for an entry.
    fn liquid_path(&self, entry_id: &EntryID) -> PathBuf;

    /// Read the entire file at the given path.
    async fn read_file(&self, path: PathBuf) -> Result<Bytes, std::io::Error>;

    /// Read a range of bytes from a file at the given path.
    async fn read_range(&self, path: PathBuf, range: Range<u64>) -> Result<Bytes, std::io::Error>;

    /// Write the entire buffer to a file at the given path.
    async fn write_file(&self, path: PathBuf, data: Bytes) -> Result<(), std::io::Error>;
}

/// A default implementation of [IoContext] that uses the default compressor.
#[derive(Debug)]
pub struct DefaultIoContext {
    compressor_state: Arc<LiquidCompressorStates>,
    base_dir: PathBuf,
}

impl DefaultIoContext {
    /// Create a new instance of [DefaultIoContext].
    pub fn new(base_dir: PathBuf) -> Self {
        Self {
            compressor_state: Arc::new(LiquidCompressorStates::new()),
            base_dir,
        }
    }
}

#[async_trait::async_trait]
impl IoContext for DefaultIoContext {
    fn base_dir(&self) -> &Path {
        &self.base_dir
    }

    fn get_compressor(&self, _entry_id: &EntryID) -> Arc<LiquidCompressorStates> {
        self.compressor_state.clone()
    }

    fn arrow_path(&self, entry_id: &EntryID) -> PathBuf {
        self.base_dir()
            .join(format!("{:016x}.arrow", usize::from(*entry_id)))
    }

    fn liquid_path(&self, entry_id: &EntryID) -> PathBuf {
        self.base_dir()
            .join(format!("{:016x}.liquid", usize::from(*entry_id)))
    }

    async fn read_file(&self, path: PathBuf) -> Result<Bytes, std::io::Error> {
        use tokio::io::AsyncReadExt;
        let mut file = tokio::fs::File::open(path).await?;
        let mut bytes = Vec::new();
        file.read_to_end(&mut bytes).await?;
        Ok(Bytes::from(bytes))
    }

    async fn read_range(&self, path: PathBuf, range: Range<u64>) -> Result<Bytes, std::io::Error> {
        use tokio::io::{AsyncReadExt, AsyncSeekExt};
        let mut file = tokio::fs::File::open(path).await?;
        let len = (range.end - range.start) as usize;
        let mut bytes = vec![0u8; len];
        file.seek(tokio::io::SeekFrom::Start(range.start)).await?;
        file.read_exact(&mut bytes).await?;
        Ok(Bytes::from(bytes))
    }

    async fn write_file(&self, path: PathBuf, data: Bytes) -> Result<(), std::io::Error> {
        use tokio::io::AsyncWriteExt;
        let mut file = tokio::fs::File::create(path).await?;
        file.write_all(&data).await?;
        Ok(())
    }
}

/// A blocking implementation of [IoContext] that uses the default compressor.
/// This is used for testing purposes as all io operations are blocking.
#[derive(Debug)]
pub struct BlockingIoContext {
    compressor_state: Arc<LiquidCompressorStates>,
    base_dir: PathBuf,
}

impl BlockingIoContext {
    /// Create a new instance of [BlockingIoContext].
    pub fn new(base_dir: PathBuf) -> Self {
        Self {
            compressor_state: Arc::new(LiquidCompressorStates::new()),
            base_dir,
        }
    }
}

#[async_trait::async_trait]
impl IoContext for BlockingIoContext {
    fn base_dir(&self) -> &Path {
        &self.base_dir
    }

    fn get_compressor(&self, _entry_id: &EntryID) -> Arc<LiquidCompressorStates> {
        self.compressor_state.clone()
    }

    fn arrow_path(&self, entry_id: &EntryID) -> PathBuf {
        self.base_dir()
            .join(format!("{:016x}.arrow", usize::from(*entry_id)))
    }

    fn liquid_path(&self, entry_id: &EntryID) -> PathBuf {
        self.base_dir()
            .join(format!("{:016x}.liquid", usize::from(*entry_id)))
    }

    async fn read_file(&self, path: PathBuf) -> Result<Bytes, std::io::Error> {
        let mut file = std::fs::File::open(path)?;
        let mut bytes = Vec::new();
        std::io::Read::read_to_end(&mut file, &mut bytes)?;
        Ok(Bytes::from(bytes))
    }

    async fn read_range(&self, path: PathBuf, range: Range<u64>) -> Result<Bytes, std::io::Error> {
        let mut file = std::fs::File::open(path)?;
        let len = (range.end - range.start) as usize;
        let mut bytes = vec![0u8; len];
        std::io::Seek::seek(&mut file, std::io::SeekFrom::Start(range.start))?;
        std::io::Read::read_exact(&mut file, &mut bytes)?;
        Ok(Bytes::from(bytes))
    }

    async fn write_file(&self, path: PathBuf, data: Bytes) -> Result<(), std::io::Error> {
        let mut file = std::fs::File::create(path)?;
        std::io::Write::write_all(&mut file, &data)?;
        Ok(())
    }
}

// CacheStats and RuntimeStats moved to stats.rs

/// Builder for [CacheStorage].
///
/// Example:
/// ```rust
/// use liquid_cache_storage::cache::CacheStorageBuilder;
/// use liquid_cache_storage::cache_policies::LiquidPolicy;
///
///
/// let _storage = CacheStorageBuilder::new()
///     .with_batch_size(8192)
///     .with_max_cache_bytes(1024 * 1024 * 1024)
///     .with_cache_policy(Box::new(LiquidPolicy::new()))
///     .build();
/// ```
pub struct CacheStorageBuilder {
    batch_size: usize,
    max_cache_bytes: usize,
    cache_dir: Option<PathBuf>,
    cache_policy: Box<dyn CachePolicy>,
    squeeze_policy: Box<dyn SqueezePolicy>,
    io_worker: Option<Arc<dyn IoContext>>,
}

impl Default for CacheStorageBuilder {
    fn default() -> Self {
        Self::new()
    }
}

impl CacheStorageBuilder {
    /// Create a new instance of CacheStorageBuilder.
    pub fn new() -> Self {
        Self {
            batch_size: 8192,
            max_cache_bytes: 1024 * 1024 * 1024,
            cache_dir: None,
            cache_policy: Box::new(LiquidPolicy::new()),
            squeeze_policy: Box::new(TranscodeSqueezeEvict),
            io_worker: None,
        }
    }

    /// Set the cache directory for the cache.
    /// Default is a temporary directory.
    pub fn with_cache_dir(mut self, cache_dir: PathBuf) -> Self {
        self.cache_dir = Some(cache_dir);
        self
    }

    /// Set the batch size for the cache.
    /// Default is 8192.
    pub fn with_batch_size(mut self, batch_size: usize) -> Self {
        self.batch_size = batch_size;
        self
    }

    /// Set the max cache bytes for the cache.
    /// Default is 1GB.
    pub fn with_max_cache_bytes(mut self, max_cache_bytes: usize) -> Self {
        self.max_cache_bytes = max_cache_bytes;
        self
    }

    /// Set the cache policy for the cache.
    /// Default is [LiquidPolicy].
    pub fn with_cache_policy(mut self, policy: Box<dyn CachePolicy>) -> Self {
        self.cache_policy = policy;
        self
    }

    /// Set the squeeze policy for the cache.
    /// Default is [TranscodeSqueezeEvict].
    pub fn with_squeeze_policy(mut self, policy: Box<dyn SqueezePolicy>) -> Self {
        self.squeeze_policy = policy;
        self
    }

    /// Set the io worker for the cache.
    /// Default is [DefaultIoContext].
    pub fn with_io_worker(mut self, io_worker: Arc<dyn IoContext>) -> Self {
        self.io_worker = Some(io_worker);
        self
    }

    /// Build the cache storage.
    ///
    /// The cache storage is wrapped in an [Arc] to allow for concurrent access.
    pub fn build(self) -> Arc<CacheStorage> {
        let cache_dir = self
            .cache_dir
            .unwrap_or_else(|| tempfile::tempdir().unwrap().keep());
        let io_worker = self
            .io_worker
            .unwrap_or_else(|| Arc::new(DefaultIoContext::new(cache_dir.clone())));
        Arc::new(CacheStorage::new(
            self.batch_size,
            self.max_cache_bytes,
            cache_dir,
            self.squeeze_policy,
            self.cache_policy,
            io_worker,
        ))
    }
}

/// Cache storage for liquid cache.
///
/// Example (async read):
/// ```rust
/// use liquid_cache_storage::cache::{CacheStorageBuilder, EntryID};
/// use arrow::array::UInt64Array;
/// use std::sync::Arc;
///
/// tokio_test::block_on(async {
/// let storage = CacheStorageBuilder::new().build();
///
/// let entry_id = EntryID::from(0);
/// let arrow_array = Arc::new(UInt64Array::from_iter_values(0..32));
<<<<<<< HEAD
/// tokio::runtime::Runtime::new().unwrap().block_on(async {
///     storage.insert(entry_id, arrow_array.clone()).await;
/// });
=======
/// storage.insert(entry_id, arrow_array.clone()).await;
>>>>>>> e54fe731
///
/// // Get the arrow array back asynchronously
/// let retrieved = storage.get_arrow_array(&entry_id).await.unwrap();
/// assert_eq!(retrieved.as_ref(), arrow_array.as_ref());
/// });
/// ```
#[derive(Debug)]
pub struct CacheStorage {
    index: ArtIndex,
    config: CacheConfig,
    budget: BudgetAccounting,
    cache_policy: Box<dyn CachePolicy>,
    squeeze_policy: Box<dyn SqueezePolicy>,
    tracer: CacheTracer,
    io_context: Arc<dyn IoContext>,
    runtime_stats: RuntimeStats,
}

impl CacheStorage {
    /// Return current cache statistics: counts and resource usage.
    pub fn stats(&self) -> CacheStats {
        // Count entries by residency/format
        let total_entries = self.index.entry_count();

        let mut memory_arrow_entries = 0usize;
        let mut memory_liquid_entries = 0usize;
        let mut memory_hybrid_liquid_entries = 0usize;
        let mut disk_liquid_entries = 0usize;
        let mut disk_arrow_entries = 0usize;

        self.index.for_each(|_, batch| match batch {
            CachedBatch::MemoryArrow(_) => memory_arrow_entries += 1,
            CachedBatch::MemoryLiquid(_) => memory_liquid_entries += 1,
            CachedBatch::MemoryHybridLiquid(_) => memory_hybrid_liquid_entries += 1,
            CachedBatch::DiskLiquid(_) => disk_liquid_entries += 1,
            CachedBatch::DiskArrow(_) => disk_arrow_entries += 1,
        });

        let memory_usage_bytes = self.budget.memory_usage_bytes();
        let disk_usage_bytes = self.budget.disk_usage_bytes();
        let runtime = self.runtime_stats.consume_snapshot();

        CacheStats {
            total_entries,
            memory_arrow_entries,
            memory_liquid_entries,
            memory_hybrid_liquid_entries,
            disk_liquid_entries,
            disk_arrow_entries,
            memory_usage_bytes,
            disk_usage_bytes,
            max_cache_bytes: self.config.max_cache_bytes(),
            cache_root_dir: self.config.cache_root_dir().clone(),
            runtime,
        }
    }

    /// Insert a batch into the cache.
    pub async fn insert(self: &Arc<Self>, entry_id: EntryID, batch_to_cache: ArrayRef) {
        self.insert_inner(entry_id, CachedBatch::MemoryArrow(batch_to_cache))
            .await;
<<<<<<< HEAD
=======
    }

    /// Get an Arrow array from the cache asynchronously.
    pub async fn get_arrow_array(&self, entry_id: &EntryID) -> Option<ArrayRef> {
        self.runtime_stats.incr_get_arrow_array();
        let batch = self.index.get(entry_id)?;
        self.cache_policy
            .notify_access(entry_id, CachedBatchType::from(&batch));

        match batch {
            CachedBatch::MemoryArrow(array) => Some(array),
            CachedBatch::MemoryLiquid(array) => Some(array.to_arrow_array()),
            CachedBatch::DiskLiquid(_) => {
                let path = self.io_context.liquid_path(entry_id);
                let bytes = self.io_context.read_file(path).await.ok()?;
                let compressor_states = self.io_context.get_compressor(entry_id);
                let compressor = compressor_states.fsst_compressor();
                let liquid = crate::liquid_array::ipc::read_from_bytes(
                    bytes,
                    &crate::liquid_array::ipc::LiquidIPCContext::new(compressor),
                );
                Some(liquid.to_arrow_array())
            }
            CachedBatch::MemoryHybridLiquid(array) => match array.to_arrow_array() {
                Ok(arr) => Some(arr),
                Err(io_range) => {
                    let path = self.io_context.liquid_path(entry_id);
                    let bytes = self
                        .io_context
                        .read_range(path, io_range.range().clone())
                        .await
                        .ok()?;
                    let new_array = array.soak(bytes);
                    Some(new_array.to_arrow_array())
                }
            },
            CachedBatch::DiskArrow(_) => {
                let path = self.io_context.arrow_path(entry_id);
                let bytes = self.io_context.read_file(path).await.ok()?;
                let cursor = std::io::Cursor::new(bytes.to_vec());
                let mut reader = arrow::ipc::reader::StreamReader::try_new(cursor, None).ok()?;
                let batch = reader.next()?.ok()?;
                Some(batch.column(0).clone())
            }
        }
>>>>>>> e54fe731
    }

    /// Get an Arrow array with selection pushdown.
    pub async fn get_with_selection(
        &self,
        entry_id: &EntryID,
        selection: &BooleanBuffer,
    ) -> Option<Result<ArrayRef, ArrowError>> {
        use arrow::array::BooleanArray;

        self.runtime_stats.incr_get_with_selection();
        let batch = self.index.get(entry_id)?;
        self.cache_policy
            .notify_access(entry_id, CachedBatchType::from(&batch));

        Some(match batch {
            CachedBatch::MemoryArrow(array) => {
                let selection_array = BooleanArray::new(selection.clone(), None);
                arrow::compute::filter(&array, &selection_array)
            }
            CachedBatch::MemoryLiquid(array) => Ok(array.filter_to_arrow(selection)),
            CachedBatch::DiskLiquid(data_type) => {
                let select_any = selection.count_set_bits() > 0;
                if !select_any {
                    let empty_array = arrow::array::new_empty_array(&data_type);
                    return Some(Ok(empty_array));
                }
                let path = self.io_context.liquid_path(entry_id);
                let bytes = self.io_context.read_file(path).await.ok()?;
                let compressor_states = self.io_context.get_compressor(entry_id);
                let compressor = compressor_states.fsst_compressor();
                let liquid = crate::liquid_array::ipc::read_from_bytes(
                    bytes,
                    &crate::liquid_array::ipc::LiquidIPCContext::new(compressor),
                );
                Ok(liquid.filter_to_arrow(selection))
            }
            CachedBatch::MemoryHybridLiquid(array) => match array.filter_to_arrow(selection) {
                Ok(arr) => Ok(arr),
                Err(io_range) => {
                    let path = self.io_context.liquid_path(entry_id);
                    let bytes = self
                        .io_context
                        .read_range(path, io_range.range().clone())
                        .await
                        .ok()?;
                    let new_array = array.soak(bytes);
                    Ok(new_array.filter_to_arrow(selection))
                }
            },
            CachedBatch::DiskArrow(_) => {
                let path = self.io_context.arrow_path(entry_id);
                let bytes = self.io_context.read_file(path).await.ok()?;
                let cursor = std::io::Cursor::new(bytes.to_vec());
                let mut reader = arrow::ipc::reader::StreamReader::try_new(cursor, None).ok()?;
                let batch = reader.next()?.ok()?;
                let array = batch.column(0).clone();
                let selection_array = BooleanArray::new(selection.clone(), None);
                arrow::compute::filter(&array, &selection_array)
            }
        })
    }

    /// Get with predicate pushdown.
    pub async fn get_with_predicate(
        &self,
        entry_id: &EntryID,
        selection: &BooleanBuffer,
        predicate: &Arc<dyn PhysicalExpr>,
    ) -> Option<GetWithPredicateResult> {
        use arrow::array::BooleanArray;

        self.runtime_stats.incr_get_with_predicate();
        let batch = self.index.get(entry_id)?;
        self.cache_policy
            .notify_access(entry_id, CachedBatchType::from(&batch));

        Some(match batch {
            CachedBatch::MemoryArrow(array) => {
                let selection_array = BooleanArray::new(selection.clone(), None);
                let selected = arrow::compute::filter(&array, &selection_array).ok()?;
                GetWithPredicateResult::Filtered(selected)
            }
            CachedBatch::DiskArrow(_) => {
                let path = self.io_context.arrow_path(entry_id);
                let bytes = self.io_context.read_file(path).await.ok()?;
                let cursor = std::io::Cursor::new(bytes.to_vec());
                let mut reader = arrow::ipc::reader::StreamReader::try_new(cursor, None).ok()?;
                let batch = reader.next()?.ok()?;
                let array = batch.column(0).clone();
                let selection_array = BooleanArray::new(selection.clone(), None);
                let filtered = arrow::compute::filter(&array, &selection_array).ok()?;
                GetWithPredicateResult::Filtered(filtered)
            }
            CachedBatch::MemoryLiquid(array) => {
                match array.try_eval_predicate(predicate, selection) {
                    Some(buf) => GetWithPredicateResult::Evaluated(buf),
                    None => {
                        let filtered = array.filter_to_arrow(selection);
                        GetWithPredicateResult::Filtered(filtered)
                    }
                }
            }
            CachedBatch::DiskLiquid(_) => {
                let path = self.io_context.liquid_path(entry_id);
                let bytes = self.io_context.read_file(path).await.ok()?;
                let compressor_states = self.io_context.get_compressor(entry_id);
                let compressor = compressor_states.fsst_compressor();
                let liquid = crate::liquid_array::ipc::read_from_bytes(
                    bytes,
                    &crate::liquid_array::ipc::LiquidIPCContext::new(compressor),
                );
                match liquid.try_eval_predicate(predicate, selection) {
                    Some(buf) => GetWithPredicateResult::Evaluated(buf),
                    None => {
                        let filtered = liquid.filter_to_arrow(selection);
                        GetWithPredicateResult::Filtered(filtered)
                    }
                }
            }
            CachedBatch::MemoryHybridLiquid(array) => {
                match array.try_eval_predicate(predicate, selection) {
                    Ok(Some(buf)) => {
                        self.runtime_stats.incr_get_predicate_hybrid_success();
                        GetWithPredicateResult::Evaluated(buf)
                    }
                    Ok(None) => {
                        self.runtime_stats.incr_get_predicate_hybrid_unsupported();
                        match array.filter_to_arrow(selection) {
                            Ok(arr) => GetWithPredicateResult::Filtered(arr),
                            Err(io_range) => {
                                self.runtime_stats.incr_get_predicate_hybrid_needs_io();
                                let path = self.io_context.liquid_path(entry_id);
                                let bytes = self
                                    .io_context
                                    .read_range(path, io_range.range().clone())
                                    .await
                                    .ok()?;
                                let new_array = array.soak(bytes);
                                match new_array.try_eval_predicate(predicate, selection) {
                                    Some(buf) => GetWithPredicateResult::Evaluated(buf),
                                    None => {
                                        let filtered = new_array.filter_to_arrow(selection);
                                        GetWithPredicateResult::Filtered(filtered)
                                    }
                                }
                            }
                        }
                    }
                    Err(io_range) => {
                        self.runtime_stats.incr_get_predicate_hybrid_needs_io();
                        let path = self.io_context.liquid_path(entry_id);
                        let bytes = self
                            .io_context
                            .read_range(path, io_range.range().clone())
                            .await
                            .ok()?;
                        let new_array = array.soak(bytes);
                        match new_array.try_eval_predicate(predicate, selection) {
                            Some(buf) => GetWithPredicateResult::Evaluated(buf),
                            None => {
                                let filtered = new_array.filter_to_arrow(selection);
                                GetWithPredicateResult::Filtered(filtered)
                            }
                        }
                    }
                }
            }
        })
    }

    /// Try to read a liquid array from the cache.
    /// Returns None if the cached data is not in liquid format.
    pub async fn try_read_liquid(
        &self,
        entry_id: &EntryID,
    ) -> Option<crate::liquid_array::LiquidArrayRef> {
        self.runtime_stats.incr_try_read_liquid();
        let batch = self.index.get(entry_id)?;
        self.cache_policy
            .notify_access(entry_id, CachedBatchType::from(&batch));

        match batch {
            CachedBatch::MemoryLiquid(array) => Some(array),
            CachedBatch::DiskLiquid(_) => {
                let path = self.io_context.liquid_path(entry_id);
                let bytes = self.io_context.read_file(path).await.ok()?;
                let compressor_states = self.io_context.get_compressor(entry_id);
                let compressor = compressor_states.fsst_compressor();
                let liquid = crate::liquid_array::ipc::read_from_bytes(
                    bytes,
                    &crate::liquid_array::ipc::LiquidIPCContext::new(compressor),
                );
                Some(liquid)
            }
            CachedBatch::MemoryHybridLiquid(array) => {
                let io_range = array.to_liquid();
                let path = self.io_context.liquid_path(entry_id);
                let bytes = self
                    .io_context
                    .read_range(path, io_range.range().clone())
                    .await
                    .ok()?;
                Some(array.soak(bytes))
            }
            CachedBatch::DiskArrow(_) | CachedBatch::MemoryArrow(_) => None,
        }
    }

    /// Iterate over all entries in the cache.
    /// No guarantees are made about the order of the entries.
    /// Isolation level: read-committed
    pub fn for_each_entry(&self, mut f: impl FnMut(&EntryID, &CachedBatch)) {
        self.index.for_each(&mut f);
    }

    /// Reset the cache.
    pub fn reset(&self) {
        self.index.reset();
        self.budget.reset_usage();
    }

    /// Check if a batch is cached.
    pub fn is_cached(&self, entry_id: &EntryID) -> bool {
        self.index.is_cached(entry_id)
    }

    /// Get the config of the cache.
    pub fn config(&self) -> &CacheConfig {
        &self.config
    }

    /// Get the budget of the cache.
    pub fn budget(&self) -> &BudgetAccounting {
        &self.budget
    }

    /// Get the tracer of the cache.
    pub fn tracer(&self) -> &CacheTracer {
        &self.tracer
    }

    /// Get the index of the cache.
    #[cfg(test)]
    pub(crate) fn index(&self) -> &ArtIndex {
        &self.index
    }

    /// Get the compressor states of the cache.
    pub fn compressor_states(&self, entry_id: &EntryID) -> Arc<LiquidCompressorStates> {
        self.io_context.get_compressor(entry_id)
    }

    /// Flush all entries to disk.
    pub fn flush_all_to_disk(&self) {
        // Collect all entries that need to be flushed to disk
        let mut entries_to_flush = Vec::new();

        self.for_each_entry(|entry_id, batch| {
            match batch {
                CachedBatch::MemoryArrow(_)
                | CachedBatch::MemoryLiquid(_)
                | CachedBatch::MemoryHybridLiquid(_) => {
                    entries_to_flush.push((*entry_id, batch.clone()));
                }
                CachedBatch::DiskArrow(_) | CachedBatch::DiskLiquid(_) => {
                    // Already on disk, skip
                }
            }
        });

        // Now flush each entry to disk
        for (entry_id, batch) in entries_to_flush {
            match batch {
                CachedBatch::MemoryArrow(array) => {
                    let bytes = arrow_to_bytes(&array).expect("failed to convert arrow to bytes");
                    let path = self.io_context.arrow_path(&entry_id);
                    self.write_to_disk_blocking(&path, &bytes);
                    self.try_insert(entry_id, CachedBatch::DiskArrow(array.data_type().clone()))
                        .expect("failed to insert disk arrow entry");
                }
                CachedBatch::MemoryLiquid(liquid_array) => {
                    let liquid_bytes = liquid_array.to_bytes();
                    let path = self.io_context.liquid_path(&entry_id);
                    self.write_to_disk_blocking(&path, &liquid_bytes);
                    self.try_insert(
                        entry_id,
                        CachedBatch::DiskLiquid(liquid_array.original_arrow_data_type()),
                    )
                    .expect("failed to insert disk liquid entry");
                }
                CachedBatch::MemoryHybridLiquid(array) => {
                    // We don't have to do anything, because it's already on disk
                    self.try_insert(
                        entry_id,
                        CachedBatch::DiskLiquid(array.original_arrow_data_type()),
                    )
                    .expect("failed to insert disk liquid entry");
                }
                CachedBatch::DiskArrow(_) | CachedBatch::DiskLiquid(_) => {
                    // Should not happen since we filtered these out above
                    unreachable!("Unexpected disk batch in flush operation");
                }
            }
        }
    }
}

impl CacheStorage {
    /// returns the batch that was written to disk
    fn write_in_memory_batch_to_disk(&self, entry_id: EntryID, batch: CachedBatch) -> CachedBatch {
        match batch {
            CachedBatch::MemoryArrow(array) => {
                let bytes = arrow_to_bytes(&array).expect("failed to convert arrow to bytes");
                let path = self.io_context.arrow_path(&entry_id);
                self.write_to_disk_blocking(&path, &bytes);
                CachedBatch::DiskArrow(array.data_type().clone())
            }
            CachedBatch::MemoryLiquid(liquid_array) => {
                let liquid_bytes = liquid_array.to_bytes();
                let path = self.io_context.liquid_path(&entry_id);
                self.write_to_disk_blocking(&path, &liquid_bytes);
                CachedBatch::DiskLiquid(liquid_array.original_arrow_data_type())
            }
            CachedBatch::DiskLiquid(_)
            | CachedBatch::DiskArrow(_)
            | CachedBatch::MemoryHybridLiquid(_) => {
                unreachable!("Unexpected batch in write_in_memory_batch_to_disk")
            }
        }
    }

    /// Insert a batch into the cache, it will run cache replacement policy until the batch is inserted.
    pub(crate) async fn insert_inner(&self, entry_id: EntryID, mut batch_to_cache: CachedBatch) {
        loop {
            let batch_type = CachedBatchType::from(&batch_to_cache);
            let Err(not_inserted) = self.try_insert(entry_id, batch_to_cache) else {
                self.cache_policy.notify_insert(&entry_id, batch_type);
                return;
            };

            let victims = self.cache_policy.find_victim(8);
            if victims.is_empty() {
                // no advice, because the cache is already empty
                // this can happen if the entry to be inserted is too large, in that case,
                // we write it to disk
                let on_disk_batch = self.write_in_memory_batch_to_disk(entry_id, not_inserted);
                batch_to_cache = on_disk_batch;
                continue;
            }
            self.squeeze_victims(victims).await;

            batch_to_cache = not_inserted;
            crate::utils::yield_now_if_shuttle();
        }
    }

    /// Create a new instance of CacheStorage.
    fn new(
        batch_size: usize,
        max_cache_bytes: usize,
        cache_dir: PathBuf,
        squeeze_policy: Box<dyn SqueezePolicy>,
        cache_policy: Box<dyn CachePolicy>,
        io_worker: Arc<dyn IoContext>,
    ) -> Self {
        let config = CacheConfig::new(batch_size, max_cache_bytes, cache_dir);
        Self {
            index: ArtIndex::new(),
            budget: BudgetAccounting::new(config.max_cache_bytes()),
            config,
            cache_policy,
            squeeze_policy,
            tracer: CacheTracer::new(),
            io_context: io_worker,
            runtime_stats: RuntimeStats::default(),
        }
    }

    fn try_insert(&self, entry_id: EntryID, cached_batch: CachedBatch) -> Result<(), CachedBatch> {
        let new_memory_size = cached_batch.memory_usage_bytes();
        if let Some(entry) = self.index.get(&entry_id) {
            let old_memory_size = entry.memory_usage_bytes();
            if self
                .budget
                .try_update_memory_usage(old_memory_size, new_memory_size)
                .is_err()
            {
                return Err(cached_batch);
            }
            self.index.insert(&entry_id, cached_batch);
        } else {
            if self.budget.try_reserve_memory(new_memory_size).is_err() {
                return Err(cached_batch);
            }
            self.index.insert(&entry_id, cached_batch);
        }

        Ok(())
    }

    #[fastrace::trace]
    async fn squeeze_victims(&self, victims: Vec<EntryID>) {
<<<<<<< HEAD
        #[cfg(target_os = "linux")]
        {
            for adv in victims {
                self.squeeze_victim_inner(adv).await;
            }
        }
        #[cfg(not(target_os = "linux"))]
        {
            for adv in victims {
                self.squeeze_victim_inner_blocking(adv);
            }
        }
    }

    #[cfg(not(target_os = "linux"))]
    fn squeeze_victim_inner_blocking(&self, to_squeeze: EntryID) {
        let Some(mut to_squeeze_batch) = self.index.get(&to_squeeze) else {
            return;
        };
        let compressor = self.io_context.get_compressor_for_entry(&to_squeeze);

        loop {
            let (new_batch, bytes_to_write) = self
                .squeeze_policy
                .squeeze(to_squeeze_batch, compressor.as_ref());

            if let Some(bytes_to_write) = bytes_to_write {
                match new_batch {
                    CachedBatch::DiskArrow(_) => {
                        let path = self.io_context.entry_arrow_path(&to_squeeze);
                        self.write_to_disk_blocking(&path, &bytes_to_write);
                    }
                    CachedBatch::DiskLiquid(_) | CachedBatch::MemoryHybridLiquid(_) => {
                        let path = self.io_context.entry_liquid_path(&to_squeeze);
                        self.write_to_disk_blocking(&path, &bytes_to_write);
                    }
                    CachedBatch::MemoryArrow(_) | CachedBatch::MemoryLiquid(_) => {
                        unreachable!()
                    }
                }
            }
            let batch_type = CachedBatchType::from(&new_batch);
            match self.try_insert(to_squeeze, new_batch) {
                Ok(()) => {
                    self.cache_policy.notify_insert(&to_squeeze, batch_type);
                    break;
                }
                Err(batch) => {
                    to_squeeze_batch = batch;
                }
            }
=======
        // Run squeeze operations sequentially using async I/O
        for victim in victims {
            self.squeeze_victim_inner(victim).await;
>>>>>>> e54fe731
        }
    }

    async fn squeeze_victim_inner(&self, to_squeeze: EntryID) {
        let Some(mut to_squeeze_batch) = self.index.get(&to_squeeze) else {
            return;
        };
        let compressor = self.io_context.get_compressor(&to_squeeze);

        loop {
            let (new_batch, bytes_to_write) = self
                .squeeze_policy
                .squeeze(to_squeeze_batch, compressor.as_ref());

            if let Some(bytes_to_write) = bytes_to_write {
                let path = match new_batch {
                    CachedBatch::DiskArrow(_) => self.io_context.arrow_path(&to_squeeze),
                    CachedBatch::DiskLiquid(_) | CachedBatch::MemoryHybridLiquid(_) => {
                        self.io_context.liquid_path(&to_squeeze)
                    }
                    CachedBatch::MemoryArrow(_) | CachedBatch::MemoryLiquid(_) => {
                        unreachable!()
                    }
                };
                // Use IoContext's write_file for async I/O
                if let Err(e) = self
                    .io_context
                    .write_file(path, bytes_to_write.clone())
                    .await
                {
                    eprintln!("Failed to write to disk: {}", e);
                    return;
                }
                self.budget.add_used_disk_bytes(bytes_to_write.len());
            }
            let batch_type = CachedBatchType::from(&new_batch);
            match self.try_insert(to_squeeze, new_batch) {
                Ok(()) => {
                    self.cache_policy.notify_insert(&to_squeeze, batch_type);
                    break;
                }
                Err(batch) => {
                    to_squeeze_batch = batch;
                }
            }
        }
    }

    fn write_to_disk_blocking(&self, path: impl AsRef<Path>, bytes: &[u8]) {
        use std::io::Write;
        let mut file = std::fs::File::create(&path).expect("failed to create file");
        file.write_all(bytes).expect("failed to write to file");
        let disk_usage = bytes.len();
        self.budget.add_used_disk_bytes(disk_usage);
    }
<<<<<<< HEAD

    #[allow(dead_code)]
    async fn write_to_disk(&self, path: impl AsRef<Path>, bytes: &[u8]) {
        #[cfg(any(not(target_os = "linux"), test))]
        {
            use tokio::io::AsyncWriteExt as _;
            let mut file = tokio::fs::File::create(&path)
                .await
                .expect("failed to create file");
            file.write_all(bytes)
                .await
                .expect("failed to write to file");
        }
        #[cfg(all(target_os = "linux", not(test)))]
        {
            use crate::cache::io_backend::{FileWriteTask, IoMode, get_io_mode};
            use std::os::fd::AsRawFd;
            use std::{fs::OpenOptions, os::unix::fs::OpenOptionsExt as _};

            let flags = if get_io_mode() == IoMode::Direct {
                libc::O_DIRECT
            } else {
                0
            };
            let file = OpenOptions::new()
                .create(true)
                .write(true)
                .custom_flags(flags)
                .open(path)
                .expect("failed to create file");
            let task = Arc::new(FileWriteTask::new(
                bytes.as_ptr(),
                bytes.len(),
                file.as_raw_fd(),
            ));
            // UringFuture will be responsible for submitting and driving the future to completion
            let uring_fut = super::io_backend::UringFuture::new(task);
            uring_fut.await;
        }
        let disk_usage = bytes.len();
        self.budget.add_used_disk_bytes(disk_usage);
    }
=======
>>>>>>> e54fe731
}

#[cfg(test)]
mod tests {
    use super::*;
    use crate::cache::{
        cache_policies::{CachePolicy, LruPolicy},
        utils::{create_cache_store, create_test_array, create_test_arrow_array},
    };
    use crate::sync::thread;
    use arrow::array::{Array, Int32Array};
    use std::sync::atomic::{AtomicUsize, Ordering};

    // Unified advice type for more concise testing
    #[derive(Debug)]
    struct TestPolicy {
        target_id: Option<EntryID>,
        advice_count: AtomicUsize,
    }

    impl TestPolicy {
        fn new(target_id: Option<EntryID>) -> Self {
            Self {
                target_id,
                advice_count: AtomicUsize::new(0),
            }
        }
    }

    impl CachePolicy for TestPolicy {
        fn find_victim(&self, _cnt: usize) -> Vec<EntryID> {
            self.advice_count.fetch_add(1, Ordering::SeqCst);
            let id_to_use = self.target_id.unwrap();
            vec![id_to_use]
        }
    }

    #[tokio::test]
    async fn test_basic_cache_operations() {
        // Test basic insert, get, and size tracking in one test
        let budget_size = 10 * 1024;
        let store = create_cache_store(budget_size, Box::new(LruPolicy::new()));

        // 1. Initial budget should be empty
        assert_eq!(store.budget.memory_usage_bytes(), 0);

        // 2. Insert and verify first entry
        let entry_id1: EntryID = EntryID::from(1);
        let array1 = create_test_array(100);
        let size1 = array1.memory_usage_bytes();
        store.insert_inner(entry_id1, array1).await;

        // Verify budget usage and data correctness
        assert_eq!(store.budget.memory_usage_bytes(), size1);
        let retrieved1 = store.index().get(&entry_id1).unwrap();
        match retrieved1 {
            CachedBatch::MemoryArrow(arr) => assert_eq!(arr.len(), 100),
            _ => panic!("Expected ArrowMemory"),
        }

        let entry_id2: EntryID = EntryID::from(2);
        let array2 = create_test_array(200);
        let size2 = array2.memory_usage_bytes();
        store.insert_inner(entry_id2, array2).await;

        assert_eq!(store.budget.memory_usage_bytes(), size1 + size2);

        let array3 = create_test_array(150);
        let size3 = array3.memory_usage_bytes();
        store.insert_inner(entry_id1, array3).await;

        assert_eq!(store.budget.memory_usage_bytes(), size3 + size2);
        assert!(store.index().get(&EntryID::from(999)).is_none());
    }

    #[tokio::test]
    async fn test_cache_advice_strategies() {
        // Comprehensive test of all three advice types

        // Create entry IDs we'll use throughout the test
        let entry_id1 = EntryID::from(1);
        let entry_id2 = EntryID::from(2);

        // 1. Test EVICT advice
        {
            let advisor = TestPolicy::new(Some(entry_id1));
            let store = create_cache_store(8000, Box::new(advisor)); // Small budget to force advice

            store.insert_inner(entry_id1, create_test_array(800)).await;
<<<<<<< HEAD
            match store.get(&entry_id1).unwrap().raw_data() {
=======
            match store.index().get(&entry_id1).unwrap() {
>>>>>>> e54fe731
                CachedBatch::MemoryArrow(_) => {}
                other => panic!("Expected ArrowMemory, got {other:?}"),
            }

            store.insert_inner(entry_id2, create_test_array(800)).await;
<<<<<<< HEAD
            match store.get(&entry_id1).unwrap().raw_data() {
=======
            match store.index().get(&entry_id1).unwrap() {
>>>>>>> e54fe731
                CachedBatch::MemoryLiquid(_) => {}
                other => panic!("Expected LiquidMemory after eviction, got {other:?}"),
            }
        }
    }

    #[tokio::test]
    async fn test_concurrent_cache_operations() {
        concurrent_cache_operations().await;
    }

    #[cfg(feature = "shuttle")]
    #[tokio::test]
    async fn shuttle_cache_operations() {
        crate::utils::shuttle_test(|| {
            tokio::runtime::Runtime::new()
                .unwrap()
                .block_on(concurrent_cache_operations());
        });
    }
    pub fn block_on<F: Future>(future: F) -> F::Output {
        #[cfg(feature = "shuttle")]
        {
            shuttle::future::block_on(future)
        }
        #[cfg(not(feature = "shuttle"))]
        {
            tokio_test::block_on(future)
        }
    }

    async fn concurrent_cache_operations() {
        let num_threads = 3;
        let ops_per_thread = 50;

        let budget_size = num_threads * ops_per_thread * 100 * 8 / 2;
        let store = Arc::new(create_cache_store(budget_size, Box::new(LruPolicy::new())));

        let mut handles = vec![];
        for thread_id in 0..num_threads {
            let store = store.clone();
<<<<<<< HEAD
            handles.push(thread::spawn(async move || {
                for i in 0..ops_per_thread {
                    let unique_id = thread_id * ops_per_thread + i;
                    let entry_id: EntryID = EntryID::from(unique_id);
                    let array = create_test_arrow_array(100);
                    store.insert(entry_id, array).await;
                }
=======
            handles.push(thread::spawn(move || {
                block_on(async {
                    for i in 0..ops_per_thread {
                        let unique_id = thread_id * ops_per_thread + i;
                        let entry_id: EntryID = EntryID::from(unique_id);
                        let array = create_test_arrow_array(100);
                        store.insert(entry_id, array).await;
                    }
                });
>>>>>>> e54fe731
            }));
        }
        for handle in handles {
            handle.join().unwrap().await;
        }

        // Invariant 1: Every previously inserted entry can be retrieved
        for thread_id in 0..num_threads {
            for i in 0..ops_per_thread {
                let unique_id = thread_id * ops_per_thread + i;
                let entry_id: EntryID = EntryID::from(unique_id);
                assert!(store.index().get(&entry_id).is_some());
            }
        }

        // Invariant 2: Number of entries matches number of insertions
        assert_eq!(store.index().keys().len(), num_threads * ops_per_thread);
    }

    #[tokio::test]
    async fn test_cache_stats_memory_and_disk_usage() {
        // Build a small cache in blocking liquid mode to avoid background tasks
        let storage = CacheStorageBuilder::new()
            .with_max_cache_bytes(10 * 1024 * 1024)
            .with_squeeze_policy(Box::new(TranscodeSqueezeEvict))
            .build();

        // Insert two small batches
        let arr1: ArrayRef = Arc::new(Int32Array::from_iter_values(0..64));
        let arr2: ArrayRef = Arc::new(Int32Array::from_iter_values(0..128));
        storage.insert(EntryID::from(1usize), arr1).await;
        storage.insert(EntryID::from(2usize), arr2).await;

        // Stats after insert: 2 entries, memory usage > 0, disk usage == 0
        let s = storage.stats();
        assert_eq!(s.total_entries, 2);
        assert!(s.memory_usage_bytes > 0);
        assert_eq!(s.disk_usage_bytes, 0);
        assert_eq!(s.max_cache_bytes, 10 * 1024 * 1024);

        // Flush to disk and verify memory usage drops and disk usage increases
        storage.flush_all_to_disk();
        let s2 = storage.stats();
        assert_eq!(s2.total_entries, 2);
        assert!(s2.disk_usage_bytes > 0);
        // In-memory usage should be reduced after moving to on-disk formats
        assert!(s2.memory_usage_bytes <= s.memory_usage_bytes);
    }
}<|MERGE_RESOLUTION|>--- conflicted
+++ resolved
@@ -291,13 +291,7 @@
 ///
 /// let entry_id = EntryID::from(0);
 /// let arrow_array = Arc::new(UInt64Array::from_iter_values(0..32));
-<<<<<<< HEAD
-/// tokio::runtime::Runtime::new().unwrap().block_on(async {
-///     storage.insert(entry_id, arrow_array.clone()).await;
-/// });
-=======
 /// storage.insert(entry_id, arrow_array.clone()).await;
->>>>>>> e54fe731
 ///
 /// // Get the arrow array back asynchronously
 /// let retrieved = storage.get_arrow_array(&entry_id).await.unwrap();
@@ -359,8 +353,6 @@
     pub async fn insert(self: &Arc<Self>, entry_id: EntryID, batch_to_cache: ArrayRef) {
         self.insert_inner(entry_id, CachedBatch::MemoryArrow(batch_to_cache))
             .await;
-<<<<<<< HEAD
-=======
     }
 
     /// Get an Arrow array from the cache asynchronously.
@@ -406,7 +398,6 @@
                 Some(batch.column(0).clone())
             }
         }
->>>>>>> e54fe731
     }
 
     /// Get an Arrow array with selection pushdown.
@@ -810,63 +801,9 @@
 
     #[fastrace::trace]
     async fn squeeze_victims(&self, victims: Vec<EntryID>) {
-<<<<<<< HEAD
-        #[cfg(target_os = "linux")]
-        {
-            for adv in victims {
-                self.squeeze_victim_inner(adv).await;
-            }
-        }
-        #[cfg(not(target_os = "linux"))]
-        {
-            for adv in victims {
-                self.squeeze_victim_inner_blocking(adv);
-            }
-        }
-    }
-
-    #[cfg(not(target_os = "linux"))]
-    fn squeeze_victim_inner_blocking(&self, to_squeeze: EntryID) {
-        let Some(mut to_squeeze_batch) = self.index.get(&to_squeeze) else {
-            return;
-        };
-        let compressor = self.io_context.get_compressor_for_entry(&to_squeeze);
-
-        loop {
-            let (new_batch, bytes_to_write) = self
-                .squeeze_policy
-                .squeeze(to_squeeze_batch, compressor.as_ref());
-
-            if let Some(bytes_to_write) = bytes_to_write {
-                match new_batch {
-                    CachedBatch::DiskArrow(_) => {
-                        let path = self.io_context.entry_arrow_path(&to_squeeze);
-                        self.write_to_disk_blocking(&path, &bytes_to_write);
-                    }
-                    CachedBatch::DiskLiquid(_) | CachedBatch::MemoryHybridLiquid(_) => {
-                        let path = self.io_context.entry_liquid_path(&to_squeeze);
-                        self.write_to_disk_blocking(&path, &bytes_to_write);
-                    }
-                    CachedBatch::MemoryArrow(_) | CachedBatch::MemoryLiquid(_) => {
-                        unreachable!()
-                    }
-                }
-            }
-            let batch_type = CachedBatchType::from(&new_batch);
-            match self.try_insert(to_squeeze, new_batch) {
-                Ok(()) => {
-                    self.cache_policy.notify_insert(&to_squeeze, batch_type);
-                    break;
-                }
-                Err(batch) => {
-                    to_squeeze_batch = batch;
-                }
-            }
-=======
         // Run squeeze operations sequentially using async I/O
         for victim in victims {
             self.squeeze_victim_inner(victim).await;
->>>>>>> e54fe731
         }
     }
 
@@ -922,51 +859,6 @@
         let disk_usage = bytes.len();
         self.budget.add_used_disk_bytes(disk_usage);
     }
-<<<<<<< HEAD
-
-    #[allow(dead_code)]
-    async fn write_to_disk(&self, path: impl AsRef<Path>, bytes: &[u8]) {
-        #[cfg(any(not(target_os = "linux"), test))]
-        {
-            use tokio::io::AsyncWriteExt as _;
-            let mut file = tokio::fs::File::create(&path)
-                .await
-                .expect("failed to create file");
-            file.write_all(bytes)
-                .await
-                .expect("failed to write to file");
-        }
-        #[cfg(all(target_os = "linux", not(test)))]
-        {
-            use crate::cache::io_backend::{FileWriteTask, IoMode, get_io_mode};
-            use std::os::fd::AsRawFd;
-            use std::{fs::OpenOptions, os::unix::fs::OpenOptionsExt as _};
-
-            let flags = if get_io_mode() == IoMode::Direct {
-                libc::O_DIRECT
-            } else {
-                0
-            };
-            let file = OpenOptions::new()
-                .create(true)
-                .write(true)
-                .custom_flags(flags)
-                .open(path)
-                .expect("failed to create file");
-            let task = Arc::new(FileWriteTask::new(
-                bytes.as_ptr(),
-                bytes.len(),
-                file.as_raw_fd(),
-            ));
-            // UringFuture will be responsible for submitting and driving the future to completion
-            let uring_fut = super::io_backend::UringFuture::new(task);
-            uring_fut.await;
-        }
-        let disk_usage = bytes.len();
-        self.budget.add_used_disk_bytes(disk_usage);
-    }
-=======
->>>>>>> e54fe731
 }
 
 #[cfg(test)]
@@ -1056,21 +948,13 @@
             let store = create_cache_store(8000, Box::new(advisor)); // Small budget to force advice
 
             store.insert_inner(entry_id1, create_test_array(800)).await;
-<<<<<<< HEAD
-            match store.get(&entry_id1).unwrap().raw_data() {
-=======
             match store.index().get(&entry_id1).unwrap() {
->>>>>>> e54fe731
                 CachedBatch::MemoryArrow(_) => {}
                 other => panic!("Expected ArrowMemory, got {other:?}"),
             }
 
             store.insert_inner(entry_id2, create_test_array(800)).await;
-<<<<<<< HEAD
-            match store.get(&entry_id1).unwrap().raw_data() {
-=======
             match store.index().get(&entry_id1).unwrap() {
->>>>>>> e54fe731
                 CachedBatch::MemoryLiquid(_) => {}
                 other => panic!("Expected LiquidMemory after eviction, got {other:?}"),
             }
@@ -1112,15 +996,6 @@
         let mut handles = vec![];
         for thread_id in 0..num_threads {
             let store = store.clone();
-<<<<<<< HEAD
-            handles.push(thread::spawn(async move || {
-                for i in 0..ops_per_thread {
-                    let unique_id = thread_id * ops_per_thread + i;
-                    let entry_id: EntryID = EntryID::from(unique_id);
-                    let array = create_test_arrow_array(100);
-                    store.insert(entry_id, array).await;
-                }
-=======
             handles.push(thread::spawn(move || {
                 block_on(async {
                     for i in 0..ops_per_thread {
@@ -1130,11 +1005,10 @@
                         store.insert(entry_id, array).await;
                     }
                 });
->>>>>>> e54fe731
             }));
         }
         for handle in handles {
-            handle.join().unwrap().await;
+            handle.join().unwrap();
         }
 
         // Invariant 1: Every previously inserted entry can be retrieved
