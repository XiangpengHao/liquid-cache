[package]
name = "liquid-cache-storage"
version = { workspace = true }
edition = { workspace = true }
license = { workspace = true }
readme = { workspace = true }
description = { workspace = true }
repository = { workspace = true }


[dependencies]
async-stream = "0.3.6"
async-trait = { workspace = true }
bytes = { workspace = true }
futures = { workspace = true }
object_store = { workspace = true }
tokio = { workspace = true, features = ["fs"] }
liquid-cache-common = { workspace = true }
datafusion = { workspace = true }
arrow = { workspace = true }
arrow-schema = { workspace = true }
fastlanes = "0.2.2"
num-traits = "0.2.19"
fsst-rs = "0.5.4"
ahash = { workspace = true }
tempfile = { workspace = true }
congee = { workspace = true }
log = { workspace = true }
parquet = { workspace = true }
fastrace = { workspace = true }

[target.'cfg(target_os = "linux")'.dependencies]
io-uring = "0.7.10"
libc = "0.2.176"

[dev-dependencies]
tempfile = { workspace = true }
paste = "1.0.15"
shuttle = "0.8.1"
tracing-subscriber = "0.3.20"
rand = "0.9.2"
serde.workspace = true
serde_json = { workspace = true }
mimalloc = "0.1.48"
clap = { version = "4.5.48", features = ["derive"] }
divan = "0.1.21"
kani-verifier = "0.65.0"

[lints.rust]
unexpected_cfgs = { level = "warn", check-cfg = [
	'cfg(rust_analyzer)',
	'cfg(kani)',
] }


[features]
shuttle = []

[[bench]]
name = "fsst_view_study"
path = "study/fsst_view.rs"
harness = false

[[bench]]
name = "fsstarray"
path = "bench/fsstarray.rs"
harness = false

[[bench]]
name = "byte_array_vs_byte_view"
path = "bench/byte_array_vs_byte_view.rs"
harness = false

[[bench]]
name = "bitpacking"
path = "bench/bitpacking.rs"
harness = false

[[bench]]
name = "liquid_float_array"
harness = false
path = "bench/liquid_float_array.rs"

[[bench]]
name = "cache_storage"
path = "study/cache_storage.rs"
harness = false

[[bench]]
name = "linear_integer_study"
path = "study/linear_integer.rs"
harness = false

[[bench]]
name = "squeeze_integer_study"
path = "study/squeeze_integer.rs"
harness = false

[[bench]]
<<<<<<< HEAD
name = "primitive_encoding"
path = "bench/primitive_encoding.rs"
=======
name = "squeeze_date32"
path = "bench/squeeze_date32.rs"
>>>>>>> ab42c9e4
harness = false<|MERGE_RESOLUTION|>--- conflicted
+++ resolved
@@ -97,11 +97,6 @@
 harness = false
 
 [[bench]]
-<<<<<<< HEAD
-name = "primitive_encoding"
-path = "bench/primitive_encoding.rs"
-=======
 name = "squeeze_date32"
 path = "bench/squeeze_date32.rs"
->>>>>>> ab42c9e4
 harness = false