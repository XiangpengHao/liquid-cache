--- conflicted
+++ resolved
@@ -15,11 +15,8 @@
 
 mod flamegraph;
 mod handlers;
-<<<<<<< HEAD
+pub(crate) mod models;
 mod task_monitor;
-=======
-pub(crate) mod models;
->>>>>>> a295a587
 
 use crate::LiquidCacheService;
 
